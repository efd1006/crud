--- conflicted
+++ resolved
@@ -3,24 +3,18 @@
 import { plainToClass } from 'class-transformer';
 import { ClassType } from 'class-transformer/ClassTransformer';
 
-<<<<<<< HEAD
 import { RestfulService } from '../classes';
-import { FilterParamParsed, JoinOptions, JoinParamParsed, ObjectLiteral, RequestParamsParsed, RestfulOptions, RoutesOptions } from '../interfaces';
-=======
-import { RestfulService } from '../classes/restful-service.class';
 import {
   FilterParamParsed,
   JoinOptions,
   JoinParamParsed,
+  ObjectLiteral,
   RequestParamsParsed,
   RestfulOptions,
   RoutesOptions,
-  GetManyDefaultResponse,
   UpdateOneRouteOptions,
   DeleteOneRouteOptions,
 } from '../interfaces';
-import { ObjectLiteral } from '../interfaces/object-literal.interface';
->>>>>>> 18e750d6
 import { isArrayFull } from '../utils';
 import { RelationMetadata } from 'typeorm/metadata/RelationMetadata';
 
