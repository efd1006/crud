--- conflicted
+++ resolved
@@ -76,7 +76,6 @@
   public async getMany(req: CrudRequest): Promise<GetManyDefaultResponse<T> | T[]> {
     const { parsed, options } = req;
 
-<<<<<<< HEAD
     if (options.query.alwaysPaginate) {
       if (parsed.page === undefined) {
         parsed.page = 1;
@@ -86,8 +85,6 @@
       }
     }
 
-=======
->>>>>>> 883cef9f
     const builder = await this.createBuilder(parsed, options);
 
     if (this.decidePagination(parsed, options)) {
